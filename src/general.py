--- conflicted
+++ resolved
@@ -74,8 +74,6 @@
     PositivityPreserving = auto()
     PositivityPreservingChem = auto()
     ScalarWENO = auto()
-<<<<<<< HEAD
-=======
 
 
 class ShockIndicatorType(Enum):
@@ -84,7 +82,7 @@
     types. See src/numerics/limiting/ for more info.
     '''
     MinMod = auto()
->>>>>>> e338526f
+
 
 class ShockIndicatorType(Enum):
     '''
@@ -125,11 +123,7 @@
         # Simpler scheme for reacting flows
 
 
-<<<<<<< HEAD
 class SourceStepperType(Enum):
-=======
-class SourceSolverType(Enum):
->>>>>>> e338526f
     '''
     This enum contains the available types of implicit time stepping for 
     source terms in reacting flows. See src/numerics/timestepping for more 
