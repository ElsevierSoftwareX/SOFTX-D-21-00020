# ------------------------------------------------------------------------ #
#
#       File : src/numerics/timestepping/stepper.py
#
#       Contains class definitions for timestepping methods.
#      
# ------------------------------------------------------------------------ #
from abc import ABC, abstractmethod
import numpy as np 
from scipy.optimize import fsolve, root

<<<<<<< HEAD
from general import StepperType, SourceStepperType
=======
from general import StepperType, SourceSolverType
>>>>>>> e338526f

import numerics.basis.tools as basis_tools
import numerics.helpers.helpers as helpers
import numerics.timestepping.tools as stepper_tools
<<<<<<< HEAD
import numerics.timestepping.source_stepper as source_stepper
=======
import numerics.timestepping.source_stepper as source_solvers
>>>>>>> e338526f

import solver.tools as solver_tools


class StepperBase(ABC):
	'''
	This is an abstract base class used to represent time stepping schemes. 
	The current build supports the following time schemes:

		Explicit Schemes:
		-----------------
		- Forward Euler (FE)
		- 4th-order Runge Kutta (RK4)
		- Low storage 4th-order Runge Kutta (LSRK4)
		- Strong-stability preserving 3rd-order Runge Kutta (SSPRK3)
		- Arbitrary DERivatives in space and time (ADER) 
			-> used in tandem with ADERDG solver
		
		Operator Splitting Type Schemes:
		--------------------------------
		- Strang Splitting (Strang)
		- Simpler Splitting (Simpler)

		Source Solvers for Splitting Schemes:
		----------------------------------
		- Backward Difference (BDF1)
		- Trapezoidal Scheme (Trapezoidal)


	Attributes:
	-----------
	R: numpy array [num_elems, nb, ns]
		residual array
	dt: float
		time-step for the solution
	num_time_steps: int
		number of time steps for the given solution's FinalTime
	get_time_step: method
		method to obtain dt given input decks logic (CFL-based vs # of 
		timesteps, etc...)
	balance_const: numpy array (shaped like R)
		balancing constant array used only with the Simpler splitting scheme
	
	Abstract Methods:
	-----------------
	take_time_step
		method that takes a given time step for the solver depending on the 
		selected time-stepping scheme
	'''
	def __init__(self, U):
		self.R = np.zeros_like(U)
		self.dt = 0.
		self.num_time_steps = 0
		self.get_time_step = None
		self.balance_const = None # kept as None unless set by Simpler scheme

	def __repr__(self):
		return '{self.__class__.__name__}(TimeStep={self.dt})'.format( \
			self=self)
	
	@abstractmethod
	def take_time_step(self, solver):
		'''
		Takes a time step using the specified time-stepping scheme for the
		solution.

		Inputs:
		-------
		    solver: solver object (e.g., DG, ADERDG, etc...)

		Outputs:
		-------- 
			R: Updated residual vector [num_elems, nb, ns]
			U: Updates the solution vector [num_elems, nb, ns]
		'''
		pass


class FE(StepperBase):
	'''
	Forward Euler (FE) method inherits attributes from StepperBase. See 
	StepperBase for detailed comments of methods and attributes.

	Additional methods and attributes are commented below.
	''' 
	def take_time_step(self, solver):
		physics = solver.physics
		mesh = solver.mesh
		U = solver.state_coeffs

		R = self.R 
		R = solver.get_residual(U, R)
		dU = solver_tools.mult_inv_mass_matrix(mesh, solver, self.dt, R)
		U += dU

		solver.apply_limiter(U)

		return R # [num_elems, nb, ns]


class RK4(StepperBase):
	'''
	4th-order Runge Kutta (RK4) method inherits attributes from StepperBase. 
	See StepperBase for detailed comments of methods and attributes.

	Additional methods and attributes are commented below.
	''' 
	def take_time_step(self, solver):
		physics = solver.physics
		mesh = solver.mesh
		U = solver.state_coeffs

		R = self.R

		# First stage
		R = solver.get_residual(U, R)
		dU1 = solver_tools.mult_inv_mass_matrix(mesh, solver, self.dt, R)
		Utemp = U + 0.5*dU1
		solver.apply_limiter(Utemp)

		# Second stage
		solver.time += self.dt/2.
		R = solver.get_residual(Utemp, R)
		dU2 = solver_tools.mult_inv_mass_matrix(mesh, solver, self.dt, R)
		Utemp = U + 0.5*dU2
		solver.apply_limiter(Utemp)

		# Third stage
		R = solver.get_residual(Utemp, R)
		dU3 = solver_tools.mult_inv_mass_matrix(mesh, solver, self.dt, R)
		Utemp = U + dU3
		solver.apply_limiter(Utemp)

		# Fourth stage
		solver.time += self.dt/2.
		R = solver.get_residual(Utemp, R)
		dU4 = solver_tools.mult_inv_mass_matrix(mesh, solver, self.dt, R)
		dU = 1./6.*(dU1 + 2.*dU2 + 2.*dU3 + dU4)
		U += dU
		solver.apply_limiter(U)

		return R # [num_elems, nb, ns]


class LSRK4(StepperBase):
	'''
	Low storage 4th-order Runge Kutta (RK4) method inherits attributes from 
	StepperBase. See StepperBase for detailed comments of methods and 
	attributes.

	Reference:

	M. H. Carpenter, C. Kennedy, "Fourth-order 2N-storage Runge-Kutta 
	schemes,"" NASA Report TM 109112, NASA Langley Research Center, 1994.

	Additional methods and attributes are commented below.
	''' 
	def __init__(self, U):
		super().__init__(U)
		'''
		Additional Attributes:
		----------------------
		rk4a: numpy array
			coefficients for LSRK4 scheme
		rk4b: numpy array
			coefficients for LSRK4 scheme
		rk4c: numpy array
			coefficients for LSRK4 scheme
		nstages: int
			number of stages in scheme
		dU: numpy array
			change in solution array in each stage
				(shape: [num_elems, nb, ns])
		'''
		self.rk4a = np.array([0.0, -567301805773.0/1357537059087.0, 
		    -2404267990393.0/2016746695238.0, 
		    -3550918686646.0/2091501179385.0,
		    -1275806237668.0/842570457699.0])
		self.rk4b = np.array([1432997174477.0/9575080441755.0,
		    5161836677717.0/13612068292357.0,
		    1720146321549.0/2090206949498.0,
		    3134564353537.0/4481467310338.0,
		    2277821191437.0/14882151754819.0])
		self.rk4c = np.array([0.0, 1432997174477.0/9575080441755.0, 
		    2526269341429.0/6820363962896.0, 
		    2006345519317.0/3224310063776.0, 
		    2802321613138.0/2924317926251.0])
		self.nstages = 5
		self.dU = np.zeros_like(U)

	def take_time_step(self, solver):
		physics = solver.physics
		mesh = solver.mesh
		U = solver.state_coeffs

		R = self.R
		dU = self.dU

		Time = solver.time
		for istage in range(self.nstages):
			dt = self.dt
			solver.time = Time + self.rk4c[istage]*dt
			R = solver.get_residual(U, R)

			dUtemp = solver_tools.mult_inv_mass_matrix(mesh, solver, dt, R)
			dU *= self.rk4a[istage]
			dU += dUtemp

			U += self.rk4b[istage]*dU
			solver.apply_limiter(U)

		return R # [num_elems, nb, ns]


class SSPRK3(StepperBase):
	'''
	Low storage 3rd-order strong stability preserving Runge Kutta (SSPRK3) 
	method inherits attributes from StepperBase. See StepperBase for 
	detailed comments of methods and attributes.

	Reference: 

	R. J. Spiteri, S., Ruuth, "A new class of optimal high-order 
	strong-stability-preserving time discrtization methods". SIAM Journal on 
	Numerical Analysis. Vol. 2, Num. 2, pp. 469-491. 2002

	Additional methods and attributes are commented below.
	''' 
	def __init__(self, U):
		super().__init__(U)
		'''
		Additional Attributes:
		----------------------
		ssprk3a: numpy array
			coefficients for SSPRK3 scheme
		ssprk3b: numpy array 
			coefficients for SSPRK3 scheme
		nstages: int
			number of stages in scheme
		dU: numpy array
			change in solution array in each stage
				(shape: [num_elems, nb, ns])
		'''
		self.ssprk3a = np.array([0.0, -2.60810978953486, -0.08977353434746, 
				-0.60081019321053, -0.72939715170280])
		self.ssprk3b = np.array([0.67892607116139, 0.20654657933371, 
				0.27959340290485, 0.31738259840613, 0.30319904778284])
		self.nstages = 5
		self.dU = np.zeros_like(U)

	def take_time_step(self, solver):
		physics = solver.physics
		mesh = solver.mesh
		U = solver.state_coeffs

		R = self.R
		dU = self.dU

		Time = solver.time
		for istage in range(self.nstages):
			dt = self.dt
			solver.time = Time + dt
			R = solver.get_residual(U, R)
			dUtemp = solver_tools.mult_inv_mass_matrix(mesh, solver, dt, R)
			dU *= self.ssprk3a[istage]
			dU += dUtemp

			U += self.ssprk3b[istage]*dU
			solver.apply_limiter(U)

		return R # [num_elems, nb, ns]


class ADER(StepperBase):
	'''
	Arbitrary DERivatives in space and time (ADER) scheme inherits 
	attributes from StepperBase. See StepperBase for detailed comments of 
	methods and attributes.

	Reference: 

	Dumbser, M., Enaux, C., and Toro, E.F., "Finite volume schemes of very 
	high order of accuracy for stiff hyperbolic balance laws". Journal of 
	Computational Physics. Vol. 227, Num. 8, pp. 3971 - 4001, 2008.

	Additional methods and attributes are commented below. Additional 
	information on the ADER scheme can be found in the documentation.
	''' 	
	def take_time_step(self, solver):
		physics = solver.physics
		mesh = solver.mesh
		W = solver.state_coeffs
		Up = solver.state_coeffs_pred

		R = self.R

		# Prediction step
		Up = solver.calculate_predictor_step(solver, self.dt, W, Up)

		# Correction step
		R = solver.get_residual(Up, R)

		dU = solver_tools.mult_inv_mass_matrix(mesh, solver, self.dt/2., R)

		W += dU
		solver.apply_limiter(W)

		return R # [num_elems, nb, ns]


<<<<<<< HEAD
class Strang(StepperBase, source_stepper.SourceSolvers):
	'''
	The Strang operator splitting scheme inherits attributes from 
	StepperBase and SourceSolvers (in source_stepper.py). See StepperBase 
	and SourceSolvers for detailed comments of methods and attributes.
=======
class Strang(StepperBase, source_solvers.SourceSolvers):
	'''
	The Strang operator splitting scheme inherits attributes from 
	StepperBase and SourceSolvers (in source_stepper.py). 

	See StepperBase and SourceSolvers for detailed comments of 
	methods and attributes.
>>>>>>> e338526f

	Reference: 

	Strang, G. "On the Construction and Comparison of Difference Schemes". 
	SIAM Journal of Numerical Analysis. Vol. 5, Num. 3, 1968.

	Additional methods and attributes are commented below.
	''' 	
	def set_split_schemes(self, explicit, implicit, U):
		'''
		Specifies the explicit and implicit schemes to be used in the
		operator splitting technique

		Inputs:
		-------
		    explicit: name of chosen explicit scheme from params
		    implicit: name of chosen implicit (ODE) solver from params
		    U: solution state vector used to initialize solver 
		    	[num_elems, nb, ns]

		Outputs:
		-------- 
		    explicit: stepper object instantiation for explicit scheme
		    implicit: stepper object instantiation for ODE solver
		'''		
		param = {"TimeStepper":explicit}
		# call set_stepper from stepper tools for the explicit scheme
		self.explicit = stepper_tools.set_stepper(param, U)

<<<<<<< HEAD
		if SourceStepperType[implicit] == SourceStepperType.BDF1:
			self.implicit = source_stepper.SourceSolvers.BDF1(U)
		elif SourceStepperType[implicit] == SourceStepperType.Trapezoidal:
			self.implicit = source_stepper.SourceSolvers.Trapezoidal(U)
=======
		if SourceSolverType[implicit] == SourceSolverType.BDF1:
			self.implicit = source_solvers.SourceSolvers.BDF1(U)
		elif SourceSolverType[implicit] == SourceSolverType.Trapezoidal:
			self.implicit = source_solvers.SourceSolvers.Trapezoidal(U)
>>>>>>> e338526f
		else:
			raise NotImplementedError("Time scheme not supported")

	def take_time_step(self, solver):
		physics = solver.physics
		mesh  = solver.mesh
		U = solver.state_coeffs

		# Set the appropriate time steps for each operation
		explicit = self.explicit
		explicit.dt = self.dt/2.
		implicit = self.implicit
		implicit.dt = self.dt

		# First: take the half-step for the inviscid flux only
		solver.params["SourceSwitch"] = False
		R1 = explicit.take_time_step(solver)

		# Second: take the implicit full step for the source term.
		solver.params["SourceSwitch"] = True
		solver.params["ConvFluxSwitch"] = False
		R2 = implicit.take_time_step(solver)

		# Third: take the second half-step for the inviscid flux only.
		solver.params["SourceSwitch"] = False
		solver.params["ConvFluxSwitch"] = True
		R3 = explicit.take_time_step(solver)

		return R3 # [num_elems, nb, ns]


class Simpler(Strang):
	'''
	The Simpler balanced operator splitting scheme inherits attributes from 
	Strang. See Strang for detailed comments of methods and attributes.

	Reference: 

	Wu, H., Ma, P. and Ihme, M. "Efficient time-stepping techniques for 
	simulating turbulent reactive flows with stiff chemistry". Computer 
	Physics Communications. Vol. 243, pp. 81 - 96, 2019.

	Additional methods and attributes are commented below.
	''' 	
	def take_time_step(self, solver):
		physics = solver.physics
		mesh  = solver.mesh
		U = solver.state_coeffs

		# Set the appropriate time steps for each operation
		explicit = self.explicit
		explicit.dt = self.dt/2.
		implicit = self.implicit
		implicit.dt = self.dt
		
		solver.params["SourceSwitch"] = False
		R = self.R 

		# First: calculate the balance constant
		# Note: we skip the first explicit step as it is in equilibrium by 
		# definition
		self.balance_const = None
		balance_const = -1.*solver.get_residual(U, R)
		self.balance_const = -1.*balance_const

		# Second: take the implicit full step for the source term.
		solver.params["SourceSwitch"] = True
		solver.params["ConvFluxSwitch"] = False
		R2 = implicit.take_time_step(solver)

		# Third: take the second half-step for the inviscid flux only.
		solver.params["SourceSwitch"] = False
		solver.params["ConvFluxSwitch"] = True
		self.balance_const = balance_const
		R3 = explicit.take_time_step(solver)

		return R3 # [num_elems, nb, ns]<|MERGE_RESOLUTION|>--- conflicted
+++ resolved
@@ -9,20 +9,13 @@
 import numpy as np 
 from scipy.optimize import fsolve, root
 
-<<<<<<< HEAD
 from general import StepperType, SourceStepperType
-=======
-from general import StepperType, SourceSolverType
->>>>>>> e338526f
 
 import numerics.basis.tools as basis_tools
 import numerics.helpers.helpers as helpers
 import numerics.timestepping.tools as stepper_tools
-<<<<<<< HEAD
 import numerics.timestepping.source_stepper as source_stepper
-=======
-import numerics.timestepping.source_stepper as source_solvers
->>>>>>> e338526f
+
 
 import solver.tools as solver_tools
 
@@ -333,21 +326,11 @@
 		return R # [num_elems, nb, ns]
 
 
-<<<<<<< HEAD
 class Strang(StepperBase, source_stepper.SourceSolvers):
 	'''
 	The Strang operator splitting scheme inherits attributes from 
 	StepperBase and SourceSolvers (in source_stepper.py). See StepperBase 
 	and SourceSolvers for detailed comments of methods and attributes.
-=======
-class Strang(StepperBase, source_solvers.SourceSolvers):
-	'''
-	The Strang operator splitting scheme inherits attributes from 
-	StepperBase and SourceSolvers (in source_stepper.py). 
-
-	See StepperBase and SourceSolvers for detailed comments of 
-	methods and attributes.
->>>>>>> e338526f
 
 	Reference: 
 
@@ -377,17 +360,10 @@
 		# call set_stepper from stepper tools for the explicit scheme
 		self.explicit = stepper_tools.set_stepper(param, U)
 
-<<<<<<< HEAD
 		if SourceStepperType[implicit] == SourceStepperType.BDF1:
 			self.implicit = source_stepper.SourceSolvers.BDF1(U)
 		elif SourceStepperType[implicit] == SourceStepperType.Trapezoidal:
 			self.implicit = source_stepper.SourceSolvers.Trapezoidal(U)
-=======
-		if SourceSolverType[implicit] == SourceSolverType.BDF1:
-			self.implicit = source_solvers.SourceSolvers.BDF1(U)
-		elif SourceSolverType[implicit] == SourceSolverType.Trapezoidal:
-			self.implicit = source_solvers.SourceSolvers.Trapezoidal(U)
->>>>>>> e338526f
 		else:
 			raise NotImplementedError("Time scheme not supported")
 
